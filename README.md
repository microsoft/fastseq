<h1 align="Center"> <p> FastSeq </p> </h1>

## Introduction

FastSeq provides efficient implementation of popular sequence models (e.g. [Bart](https://arxiv.org/pdf/1910.13461.pdf), [ProphetNet](https://github.com/microsoft/ProphetNet)) for text generation, summarization, translation tasks etc. It automatically optimizes inference speed based on pupular NLP toolkits (e.g. [FairSeq](https://github.com/pytorch/fairseq) and [HuggingFace-Transformers](https://github.com/huggingface/transformers)) without accuracy loss. All these can be easily done (no need to change any code/model/data if using our command line tool, or simply add one-line code `import fastseq` if using source code).

## Speed Gain
Below shows the generation speed gain by using FastSeq.

| Model            | W/O FastSeq (in samples/s) | W/ FastSeq (in samples/s) | Speedup |
|------------------|:--------------------------:|:-------------------------:|:-----:|
| [ProphetNet](examples/prophetnet/README.md)       | 2.7                        | 10.3                      | 3.8x  |
<<<<<<< HEAD
| [Bart (`fs`)](examples/bart/README.md)              | 2.7                        | 13.3                      | 5x  |
| [Bart (`hf`)](examples/bart/README.md#speedup-bart-huggingface-transformers-version-by-using-fastseq)              | 3.4                        | 9.9                       | 2.9x  |
| [DistilBart (`hf`)](examples/distilbart/README.md)    | 4.0                        | 11.9                       | 3x  |
| [T5 (`hf`)](examples/t5/README.md)                  | 4.8                        | 11.0                       | 2.3x  |
| [WMT16 En-De (`fs`)](examples/wmt/README.md)        | 84.0                       | 124.0                     | 1.5x  |
=======
| [Bart (`fs`)](examples/bart/README.md)              | 2.7                        | 12.5                      | 4.6x  |
| [Bart (`hf`)](examples/bart/README.md#speedup-bart-huggingface-transformers-version-by-using-fastseq)              | 3.4                        | 8.1                       | 2.4x  |
| [DistilBart (`hf`)](examples/distilbart/README.md)    | 4.0                        | 8.5                       | 2.1x  |
| [T5 (`hf`)](examples/t5/README.md)                  | 4.8                        | 7.5                       | 1.6x  |
| [WMT16 En-De (`fs`)](examples/wmt/README.md)        | 84.0                       | 122.0                     | 1.5x  |
>>>>>>> 853f57be

- All benchmarking experiments run on NVIDIA-V100-16GB with [docker](docker/Dockerfile). Highest speed recorded for each model by tuning batch size. For parameter setting details, click link of corresponding model.
- `fs` stands for [Fairseq](https://github.com/pytorch/fairseq) 0.9.0 version, `hf` stands for [Huggingface Transformers](https://github.com/huggingface/transformers) 3.0.2 version.
- Optimizations were automatically applied to all generation/sequence models in Fairseq & Huggingface Transformers. Above only lists a subset of them.

## How it works?
We developped a wide range of speedup techniques, including improving beam search efficiency, reducing memory footprint, speeding up calculation for key operations etc, IO speedup etc. To seamlessly connect with community, they were applied to existing models from Fairseq and Huggingface Transformers in the backend, while keeping model interface and usage same as before.
 
## Installation

### Requirements

- Python version >= 3.6
- [torch](http://pytorch.org/) >= 1.4.0
- [fairseq](https://github.com/pytorch/fairseq) == 0.9.0
- [transformers](https://github.com/huggingface/transformers) == 3.0.2
- [requets](https://pypi.org/project/requests/) >= 2.24.0
- [absl-py](https://pypi.org/project/absl-py/) >= 0.9.0
- [rouge-score](https://pypi.org/project/rouge-score/) >= 0.0.4

If you use fairseq or transformers, you only need to install one of them. If you use both, you need to install both.

### Install from PIP package

`fastseq` Python package can be directly installed with pip using

```bash
$ pip install fastseq
```

### Install from the source

```bash
$ git clone https://github.com/microsoft/fastseq
$ cd fastseq
$ pip install --editable ./
```

## Usage

### Use source code for speedup

Only one line of code change is needed to use the optimizations provided by `FastSeq`.

```Python
# import fastseq at the beginning of your program
import fastseq
import torch

# Download bart.large.cnn
bart = torch.hub.load('pytorch/fairseq', 'bart.large.cnn')

bart.cuda()  # use GPU
bart.eval()  # disable dropout for evaluation
bart.half()

slines = ['FastSeq provides efficient implementations of the popular sequence models. Please visit https://github.com/microsoft/fastseq for more details.']

hypotheses = bart.sample(
    slines, beam=4, lenpen=2.0, max_len_b=140, min_len=55, no_repeat_ngram_size=3)

print(hypotheses)
```

### Use command line tool to speedup fairseq models
Example usage for bart model on cnn daily mail task.

```bash
$ fastseq-generate-for-fairseq \
    cnn_dnn/bin \
    --path bart.large.cnn/model.pt \
    --fp16 \
    --task translation \
    --batch-size 128 \
    --gen-subset valid \
    --truncate-source  \
    --bpe gpt2 \
    --beam 4 \
    --num-workers 4 \
    --min-len 55 \
    --max-len-b 140 \
    --no-repeat-ngram-size 3 \
    --lenpen 2.0
```
Both model file and task data file are the same as original Fairseq version.

### Use command line tool to speedup transformers models
Example usage for bart model on cnn daily mail task.

```bash
$ fastseq-generate-for-transformers \
    facebook/bart-large-cnn \
    cnn_dm/val.source \
    out.summary \
    --reference_path cnn_dm/val.target \
    --device cuda \
    --bs 128 \
    --fp16 \
    --score_path out.score \
    --task summarization
```
Both model file and task data file are the same as original Transformers version.

### Run tests

```bash
# run a single test.
$ python tests/optimizer/fairseq/test_fairseq_optimizer.py

# run all the tests.
$ python -m unittest discover -s tests/ -p '*.py'

# run all the benchmarks.
$ cd benchmarks && bash run_all_benchmarks.sh
```

## Code Style

### Python coding style

Changes to Python code should conform to [PEP 8](https://www.python.org/dev/peps/pep-0008/). `yapf` can be used to help format the python code, and use `pylint` to check your Python changes.

```bash
# format the code by yapf
$ yapf --style pep8 -i -r PYTHON_FILE/PACKAGE

# run pylint check
$ pylint --rcfile=.pylintrc  PYTHON_FILE/PACKAGE
```

## Contributing

This project welcomes contributions and suggestions.  Most contributions require you to agree to a
Contributor License Agreement (CLA) declaring that you have the right to, and actually do, grant us
the rights to use your contribution. For details, visit https://cla.opensource.microsoft.com.

When you submit a pull request, a CLA bot will automatically determine whether you need to provide
a CLA and decorate the PR appropriately (e.g., status check, comment). Simply follow the instructions
provided by the bot. You will only need to do this once across all repos using our CLA.

This project has adopted the [Microsoft Open Source Code of Conduct](https://opensource.microsoft.com/codeofconduct/).
For more information see the [Code of Conduct FAQ](https://opensource.microsoft.com/codeofconduct/faq/) or
contact [opencode@microsoft.com](mailto:opencode@microsoft.com) with any additional questions or comments.<|MERGE_RESOLUTION|>--- conflicted
+++ resolved
@@ -10,19 +10,11 @@
 | Model            | W/O FastSeq (in samples/s) | W/ FastSeq (in samples/s) | Speedup |
 |------------------|:--------------------------:|:-------------------------:|:-----:|
 | [ProphetNet](examples/prophetnet/README.md)       | 2.7                        | 10.3                      | 3.8x  |
-<<<<<<< HEAD
 | [Bart (`fs`)](examples/bart/README.md)              | 2.7                        | 13.3                      | 5x  |
 | [Bart (`hf`)](examples/bart/README.md#speedup-bart-huggingface-transformers-version-by-using-fastseq)              | 3.4                        | 9.9                       | 2.9x  |
 | [DistilBart (`hf`)](examples/distilbart/README.md)    | 4.0                        | 11.9                       | 3x  |
 | [T5 (`hf`)](examples/t5/README.md)                  | 4.8                        | 11.0                       | 2.3x  |
 | [WMT16 En-De (`fs`)](examples/wmt/README.md)        | 84.0                       | 124.0                     | 1.5x  |
-=======
-| [Bart (`fs`)](examples/bart/README.md)              | 2.7                        | 12.5                      | 4.6x  |
-| [Bart (`hf`)](examples/bart/README.md#speedup-bart-huggingface-transformers-version-by-using-fastseq)              | 3.4                        | 8.1                       | 2.4x  |
-| [DistilBart (`hf`)](examples/distilbart/README.md)    | 4.0                        | 8.5                       | 2.1x  |
-| [T5 (`hf`)](examples/t5/README.md)                  | 4.8                        | 7.5                       | 1.6x  |
-| [WMT16 En-De (`fs`)](examples/wmt/README.md)        | 84.0                       | 122.0                     | 1.5x  |
->>>>>>> 853f57be
 
 - All benchmarking experiments run on NVIDIA-V100-16GB with [docker](docker/Dockerfile). Highest speed recorded for each model by tuning batch size. For parameter setting details, click link of corresponding model.
 - `fs` stands for [Fairseq](https://github.com/pytorch/fairseq) 0.9.0 version, `hf` stands for [Huggingface Transformers](https://github.com/huggingface/transformers) 3.0.2 version.
