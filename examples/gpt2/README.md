--- conflicted
+++ resolved
@@ -36,10 +36,7 @@
     --max_tokenizer_length 512 \
     --max_gen_length 711 \
     --postprocess_workers 3 \
-<<<<<<< HEAD
-=======
     --beam 4 \
->>>>>>> 0075c118
     --causal_lm
 ```
 Baseline speed number is obtained using the above comment with "--without_fastseq_opt" flag.
